--- conflicted
+++ resolved
@@ -108,16 +108,10 @@
   done
 
   log "Adding bootstrap keyrings."
-<<<<<<< HEAD
   import_bootstrap_keyrings
-=======
-  for bootstrap in Osd Mds Rgw; do
-    etcdctl $ETCDCTL_OPT ${KV_TLS} set ${CLUSTER_PATH}/bootstrap${bootstrap}Keyring < /var/lib/ceph/bootstrap-$(to_lowercase $bootstrap)/${CLUSTER}.keyring
-  done
 }
 
 function get_admin_key {
   log "Retrieving Admin key."
   etcdctl $ETCDCTL_OPT ${KV_TLS} get ${CLUSTER_PATH}/adminKeyring > /etc/ceph/${CLUSTER}.client.admin.keyring
->>>>>>> b6eba046
 }